--- conflicted
+++ resolved
@@ -60,7 +60,6 @@
 #define USP_INVALID_PARAMETER USP_ERRCODE(0x005)
 
 /**
-<<<<<<< HEAD
  * USP_INVALID_DATA indicates data is invalid.
 */
 #define USP_INVALID_DATA USP_ERRCODE(0x006)
@@ -90,11 +89,7 @@
 */
 #define USP_CONNECTION_TIMEOUT_ERROR USP_ERRCODE(0x023)
 
-
-
 /**
-=======
->>>>>>> 0fa0f52f
  * The UspOnSpeechStartDetected represents an application-defined callback function
  * used for signaling a speech.startDetected message.
  * @param handle The UspHandle.
@@ -155,12 +150,8 @@
 * @param context A pointer to the application-defined callback context.
 * @param error an error code.
 */
-<<<<<<< HEAD
 typedef void(*UspOnError)(UspHandle handle, void* context, UspResult error);
-=======
-typedef void(*UspOnError)(UspHandle handle, void* context, UspError error);
 
->>>>>>> 0fa0f52f
 
 /**
 * The UspCallbacks type represents an application-defined
@@ -186,4 +177,4 @@
 
 UspResult UspShutdown(UspHandle handle);
 
-void UspRun(UspHandle handle);+void UspRun(UspHandle handle);
