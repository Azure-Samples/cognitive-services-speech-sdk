--- conflicted
+++ resolved
@@ -13,21 +13,10 @@
 
 ## Usage
 
-<<<<<<< HEAD
-* `--speechKey KEY`: the key of your Azure AI Service resource. (Azure AI Speech Toolkit: Run the Sample App will set environment variable automatically, or you can set it manually.)
-* `--speechRegion REGION`: the region of your Azure AI Service resource, e.g. westus2. (Azure AI Speech Toolkit: Run the Sample App will set environment variable automatically, or you can set it manually.)
-
-* `--openAiKey KEY`: the key of your Azure AI Service resource. (Azure AI Speech Toolkit: Run the Sample App will set environment variable automatically, or you can set it manually.)
-* `--openAiEndpoint ENDPOINT`: the Open AI Endpoint of your Azure AI Service resource. (Azure AI Speech Toolkit: Run the Sample App will set environment variable automatically, or you can set it manually.)
-* `--openAiDeploymentName OPENAIDEPLOYMENTNAME`: the Azure OpenAI resource deployment name of your Azure AI Service resource. (Azure AI Speech Toolkit: Run the Sample App will set environment variable automatically, or you can set it manually.) Default value: gpt-4
-
-* `--inputAudio FILEPATH`: File path to audio. Required.
-=======
 `Usage : post-call-analytics <inputAudio> [options]`
 
 Arguments:
 * ``<inputAudio>``: Path to the audio file. Required.
->>>>>>> b3fa74b8
 
 Options:
 * `--speechKey KEY`: Your <a href="https://portal.azure.com/#create/Microsoft.CognitiveServicesAllInOne" title="Create a Cognitive Services resource"  target="_blank">Cognitive Services</a> or <a href="https://portal.azure.com/#create/Microsoft.CognitiveServicesSpeechServices"  title="Create a Speech resource"  target="_blank">Speech</a> resource key. The value can also be set via SPEECH_KEY environment variable. Required.
