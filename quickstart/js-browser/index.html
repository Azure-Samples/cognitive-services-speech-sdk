<!DOCTYPE html>
<html>
<head>
  <title>Microsoft Cognitive Services Speech SDK JavaScript Quickstart</title>
  <meta charset="utf-8" />
</head>
<body style="font-family:'Helvetica Neue',Helvetica,Arial,sans-serif; font-size:13px;">
  <!-- <uidiv> -->
  <div id="warning">
    <h1 style="font-weight:500;">Speech Recognition Speech SDK not found (microsoft.cognitiveservices.speech.sdk.bundle.js missing).</h1>
  </div>
  
  <div id="content" style="display:none">
    <table width="100%">
      <tr>
        <td></td>
        <td><h1 style="font-weight:500;">Microsoft Cognitive Services Speech SDK JavaScript Quickstart</h1></td>
      </tr>
      <tr>
        <td align="right"><a href="https://docs.microsoft.com/azure/cognitive-services/speech-service/get-started" target="_blank">Subscription</a>:</td>
        <td><input id="subscriptionKey" type="text" size="40" value="subscription"></td>
      </tr>
      <tr>
<<<<<<< HEAD
        <td align="right">Region</td>
        <td><input id="serviceRegion" type="text" size="40" value="YourServiceRegion"></td>
=======
        <td align="right">Region:</td>
        <td align="left">
            <select id="regionOptions">
                <option value="westus" selected="selected">West US</option>
                <option value="westus2">West US2</option>
                <option value="eastus">East US</option>
                <option value="eastus2">East US2</option>
                <option value="eastasia">East Asia</option>
                <option value="southeastasia">South East Asia</option>
                <option value="northeurope">North Europe</option>
                <option value="westeurope">West Europe</option>
            </select>
        </td>
    </tr>
      <tr>
        <td align="right">Input:</td>
        <td align="left">
            <select id="inputSource">
                <option value="Mic" selected="selected">Microphone</option>
                <option value="File">Audio File</option>
            </select>
        </td>
      </tr>
      <tr>
        <td></td>
        <td>
            <input type="file" id="filePicker" accept=".wav" style="display:none" />
        </td>
>>>>>>> 4ffb5476
      </tr>
      <tr>
        <td></td>
        <td><button id="speechsdkStartContinuousRecognition">startContinuousRecognitionAsync()</button></td>
        <!--<td><button id="speechsdkStopContinuousRecognition" disabled="disabled">STOP stopContinuousRecognitionAsync()</button></td>-->
        <!--<td><button id="startRecognizeOnceAsyncButton">Start recognition</button></td>-->
      </tr>
      <tr>
        <td align="right" valign="top">Results</td>
        <td><textarea id="phraseDiv" style="display: inline-block;width:500px;height:200px"></textarea></td>
      </tr>
    </table>
  </div>
  <!-- </uidiv> -->

  <!-- <speechsdkref> -->
  <!-- Speech SDK reference sdk. -->
  <script src="microsoft.cognitiveservices.speech.sdk.bundle.js"></script>
  <!-- </speechsdkref> -->

  <!-- <authorizationfunction> -->
  <!-- Speech SDK Authorization token -->
  <!--<script>
  // Note: Replace the URL with a valid endpoint to retrieve
  //       authorization tokens for your subscription.
  var authorizationEndpoint = "token.php";

  function RequestAuthorizationToken() {
    if (authorizationEndpoint) {
      var a = new XMLHttpRequest();
      a.open("GET", authorizationEndpoint);
      a.setRequestHeader("Content-Type", "application/x-www-form-urlencoded");
      a.send("");
      a.onload = function() {
          var token = JSON.parse(atob(this.responseText.split(".")[1]));
          serviceRegion.value = token.region;
          authorizationToken = this.responseText;
          subscriptionKey.disabled = true;
          subscriptionKey.value = "using authorization token (hit F5 to refresh)";
          console.log("Got an authorization token: " + token);
      }
    }
  }
  </script>-->
  <!-- </authorizationfunction> -->

  <!-- <quickstartcode> -->
  <!-- Speech SDK USAGE -->
  <script>
    // status fields and start button in UI
    var phraseDiv;
    var sdkStartContinousRecognitionBtn, sdkStopContinousRecognitionBtn;
    //var startRecognizeOnceAsyncButton;

    // subscription key and region for speech services.
    var subscriptionKey, serviceRegion;
    var authorizationToken;
    var inputSource;
    var SpeechSDK;
    var recognizer;
    var filePicker;
    var audiofile; 
    var audioFileValid;

    document.addEventListener("DOMContentLoaded", function () {
      //startRecognizeOnceAsyncButton = document.getElementById("startRecognizeOnceAsyncButton");
      sdkStartContinousRecognitionBtn = document.getElementById("speechsdkStartContinuousRecognition");
      sdkStopContinousRecognitionBtn = document.getElementById("speechsdkStopContinuousRecognition");
      subscriptionKey = document.getElementById("subscriptionKey");
<<<<<<< HEAD
      serviceRegion = document.getElementById("serviceRegion");
=======
      regionKey = document.getElementById("regionOptions");
      inputSource = document.getElementById("inputSource");
      filePicker = document.getElementById('filePicker');
>>>>>>> 4ffb5476
      phraseDiv = document.getElementById("phraseDiv");

      //startRecognizeOnceAsyncButton.addEventListener("click", function () {
      sdkStartContinousRecognitionBtn.addEventListener("click", function () {
        sdkStartContinousRecognitionBtn = true;
        phraseDiv.innerHTML = "";
        var lastRecognized = "";
        // if we got an authorization token, use the token. Otherwise use the provided subscription key
        var audioConfig = audioFileValid ? SpeechSDK.AudioConfig.fromWavFileInput(audioFile) : SpeechSDK.AudioConfig.fromDefaultMicrophoneInput();
        var speechConfig;
        if (authorizationToken) {
          speechConfig = SpeechSDK.SpeechConfig.fromAuthorizationToken(authorizationToken, serviceRegion.value);
        } else {
          if (subscriptionKey.value === "" || subscriptionKey.value === "subscription") {
            alert("Please enter your Microsoft Cognitive Services Speech subscription key!");
            return;
          }
          speechConfig = SpeechSDK.SpeechConfig.fromSubscription(subscriptionKey.value, serviceRegion.value);
        }

        speechConfig.speechRecognitionLanguage = "en-US";
        //recognizer = new SpeechSDK.SpeechRecognizer(speechConfig, audioConfig);
        reco = new SpeechSDK.SpeechRecognizer(speechConfig, audioConfig);

        reco.recognizing = function (s, e) {
            window.console.log(e);
            statusDiv.innerHTML += "(recognizing) Reason: " + SpeechSDK.ResultReason[e.result.reason] + " Text: " + e.result.text + "\r\n";
            phraseDiv.innerHTML = lastRecognized + e.result.text;
        };

        // The event recognized signals that a final recognition result is received.
        // This is the final event that a phrase has been recognized.
        // For continuous recognition, you will get one recognized event for each phrase recognized.
        reco.recognized = function (s, e) {
            window.console.log(e);

            // Indicates that recognizable speech was not detected, and that recognition is done.
            if (e.result.reason === SpeechSDK.ResultReason.NoMatch) {
                var noMatchDetail = SpeechSDK.NoMatchDetails.fromResult(e.result);
                statusDiv.innerHTML += "(recognized)  Reason: " + SpeechSDK.ResultReason[e.result.reason] + " NoMatchReason: " + SpeechSDK.NoMatchReason[noMatchDetail.reason] + "\r\n";
            } else {
                statusDiv.innerHTML += "(recognized)  Reason: " + SpeechSDK.ResultReason[e.result.reason] + " Text: " + e.result.text + "\r\n";
            }
            //output manipulation goes here
            lastRecognized += e.result.text + "\r\n";
            phraseDiv.innerHTML = lastRecognized;
        };

        // The event signals that the service has stopped processing speech.
                // https://docs.microsoft.com/javascript/api/microsoft-cognitiveservices-speech-sdk/speechrecognitioncanceledeventargs?view=azure-node-latest
                // This can happen for two broad classes of reasons.
                // 1. An error is encountered.
                //    In this case the .errorDetails property will contain a textual representation of the error.
                // 2. Speech was detected to have ended.
                //    This can be caused by the end of the specified file being reached, or ~20 seconds of silence from a microphone input.
                reco.canceled = function (s, e) {
                    window.console.log(e);

                    statusDiv.innerHTML += "(cancel) Reason: " + SpeechSDK.CancellationReason[e.reason];
                    if (e.reason === SpeechSDK.CancellationReason.Error) {
                        statusDiv.innerHTML += ": " + e.errorDetails;
                    }
                    statusDiv.innerHTML += "\r\n";
                };

                // Signals that a new session has started with the speech service
                reco.sessionStarted = function (s, e) {
                    window.console.log(e);
                    statusDiv.innerHTML += "(sessionStarted) SessionId: " + e.sessionId + "\r\n";
                };

                // Signals the end of a session with the speech service.
                reco.sessionStopped = function (s, e) {
                    window.console.log(e);
                    statusDiv.innerHTML += "(sessionStopped) SessionId: " + e.sessionId + "\r\n";
                    sdkStartContinousRecognitionBtn.disabled = false;
                    sdkStopContinousRecognitionBtn.disabled = true;
                };

                // Signals that the speech service has started to detect speech.
                reco.speechStartDetected = function (s, e) {
                    window.console.log(e);
                    statusDiv.innerHTML += "(speechStartDetected) SessionId: " + e.sessionId + "\r\n";
                };

                // Signals that the speech service has detected that speech has stopped.
                reco.speechEndDetected = function (s, e) {
                    window.console.log(e);
                    statusDiv.innerHTML += "(speechEndDetected) SessionId: " + e.sessionId + "\r\n";
                };

                // Starts recognition
                reco.startContinuousRecognitionAsync();

                sdkStartContinousRecognitionBtn.disabled = true;
                sdkStopContinousRecognitionBtn.disabled = false;
            });

            // Stops recognition and disposes of resources.
            sdkStopContinousRecognitionBtn.addEventListener("click", function () {
                reco.stopContinuousRecognitionAsync(
                    function () {
                        reco.close();
                        reco = undefined;
                    },
                    function (err) {
                        reco.close();
                        reco = undefined;
                    });

                sdkStartContinousRecognitionBtn.disabled = false;
                sdkStopContinousRecognitionBtn.disabled = true;
            });

        /* This is quickstart code for recognizing an utterance only once
        recognizer.recognizeOnceAsync(
          function (result) {
            startRecognizeOnceAsyncButton.disabled = false;
            phraseDiv.innerHTML += result.text;
            window.console.log(result);

            recognizer.close();
            recognizer = undefined;
          },
          function (err) {
            startRecognizeOnceAsyncButton.disabled = false;
            phraseDiv.innerHTML += err;
            window.console.log(err);

            recognizer.close();
            recognizer = undefined;
          });*/

            filePicker.addEventListener("change", function () {
              audioFile = filePicker.files[0];
          });

            inputSource.addEventListener("change", function () {
              audioFileValid = inputSource.value === "File";
              if (inputSource.value === "File") {
                filePicker.click();
                return;
              }
            });
        });

      if (!!window.SpeechSDK) {
        SpeechSDK = window.SpeechSDK;
        speechsdkStartContinuousRecognition.disabled = false;

        document.getElementById('content').style.display = 'block';
        document.getElementById('warning').style.display = 'none';

        // in case we have a function for getting an authorization token, call it.
        if (typeof RequestAuthorizationToken === "function") {
            RequestAuthorizationToken();
        }
      };
  </script>
  <!-- </quickstartcode> -->
</body>
</html><|MERGE_RESOLUTION|>--- conflicted
+++ resolved
@@ -21,39 +21,8 @@
         <td><input id="subscriptionKey" type="text" size="40" value="subscription"></td>
       </tr>
       <tr>
-<<<<<<< HEAD
         <td align="right">Region</td>
         <td><input id="serviceRegion" type="text" size="40" value="YourServiceRegion"></td>
-=======
-        <td align="right">Region:</td>
-        <td align="left">
-            <select id="regionOptions">
-                <option value="westus" selected="selected">West US</option>
-                <option value="westus2">West US2</option>
-                <option value="eastus">East US</option>
-                <option value="eastus2">East US2</option>
-                <option value="eastasia">East Asia</option>
-                <option value="southeastasia">South East Asia</option>
-                <option value="northeurope">North Europe</option>
-                <option value="westeurope">West Europe</option>
-            </select>
-        </td>
-    </tr>
-      <tr>
-        <td align="right">Input:</td>
-        <td align="left">
-            <select id="inputSource">
-                <option value="Mic" selected="selected">Microphone</option>
-                <option value="File">Audio File</option>
-            </select>
-        </td>
-      </tr>
-      <tr>
-        <td></td>
-        <td>
-            <input type="file" id="filePicker" accept=".wav" style="display:none" />
-        </td>
->>>>>>> 4ffb5476
       </tr>
       <tr>
         <td></td>
@@ -123,13 +92,7 @@
       sdkStartContinousRecognitionBtn = document.getElementById("speechsdkStartContinuousRecognition");
       sdkStopContinousRecognitionBtn = document.getElementById("speechsdkStopContinuousRecognition");
       subscriptionKey = document.getElementById("subscriptionKey");
-<<<<<<< HEAD
       serviceRegion = document.getElementById("serviceRegion");
-=======
-      regionKey = document.getElementById("regionOptions");
-      inputSource = document.getElementById("inputSource");
-      filePicker = document.getElementById('filePicker');
->>>>>>> 4ffb5476
       phraseDiv = document.getElementById("phraseDiv");
 
       //startRecognizeOnceAsyncButton.addEventListener("click", function () {
