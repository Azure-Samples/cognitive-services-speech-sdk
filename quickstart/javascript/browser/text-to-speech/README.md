--- conflicted
+++ resolved
@@ -1,16 +1,8 @@
-<<<<<<< HEAD
 # Quickstart: Using the Speech Service in JavaScript on a Web Browser to synthesize speech to speaker output.
 
 This sample shows how to use the Speech Service using the Speech SDK for JavaScript on a web browser, like Microsoft Edge, or Chrome. It illustrates how the SDK can be used to synthesize speech to speaker output.
 
 * See the [accompanying article](https://docs.microsoft.com/azure/cognitive-services/speech-service/quickstarts/text-to-speech?pivots=programming-language-javascript) on the SDK documentation page for step-by-step instructions.
-=======
-# Quickstart: Synthesize speech in JavaScript on a Web Browser.
-
-This sample shows how to use the Speech Service using the Speech SDK for JavaScript on a web browser, like Microsoft Edge, or Chrome. It illustrates how the SDK can be used to synthesize speech to speaker output.
-
->>>>>>> 7ae1bf52
-* See the [overview article](https://docs.microsoft.com/azure/cognitive-services/speech-service/text-to-speech) on the SDK documentation page to learn more about Text to Speech.
 
 ## Prerequisites
 
