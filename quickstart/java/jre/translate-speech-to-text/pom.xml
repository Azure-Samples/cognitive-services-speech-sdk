<project xmlns="http://maven.apache.org/POM/4.0.0"
  xmlns:xsi="http://www.w3.org/2001/XMLSchema-instance" xsi:schemaLocation="http://maven.apache.org/POM/4.0.0 http://maven.apache.org/xsd/maven-4.0.0.xsd">
  <modelVersion>4.0.0</modelVersion>
  <groupId>com.microsoft.cognitiveservices.speech.quickstart</groupId>
  <artifactId>translate-speech-to-text-quickstart</artifactId>
  <version>0.0.1-SNAPSHOT</version>
  <build>
    <sourceDirectory>src</sourceDirectory>
    <plugins>
      <plugin>
        <artifactId>maven-compiler-plugin</artifactId>
        <version>3.8.0</version>
        <configuration>
          <source>1.8</source>
          <target>1.8</target>
        </configuration>
      </plugin>
    </plugins>
  </build>
  <dependencies>
    <dependency>
      <groupId>com.microsoft.cognitiveservices.speech</groupId>
      <artifactId>client-sdk</artifactId>
      <version>1.43.0</version>
    </dependency>
    <dependency>
<<<<<<< HEAD
      <groupId>com.azure</groupId>
      <artifactId>azure-identity</artifactId>
      <version>1.13.1</version>
=======
      <groupId>org.json</groupId>
      <artifactId>json</artifactId>
      <version>20210307</version>
>>>>>>> cc4f1c67
    </dependency>
  </dependencies>
  <repositories>
    <repository>
      <id>central</id>
      <name>Default Repository</name>
      <layout>default</layout>
      <url>https://repo1.maven.org/maven2</url>
      <snapshots>
        <enabled>false</enabled>
      </snapshots>
    </repository>
    <repository>
      <id>maven-cognitiveservices-local-path</id>
      <name>Microsoft Cognitive Services Local Maven Repository</name>
      <url>file:///localplaceholder//maven//</url>
    </repository>
  </repositories>
</project><|MERGE_RESOLUTION|>--- conflicted
+++ resolved
@@ -24,15 +24,14 @@
       <version>1.43.0</version>
     </dependency>
     <dependency>
-<<<<<<< HEAD
       <groupId>com.azure</groupId>
       <artifactId>azure-identity</artifactId>
       <version>1.13.1</version>
-=======
+    </dependency>
+    <dependency>
       <groupId>org.json</groupId>
       <artifactId>json</artifactId>
       <version>20210307</version>
->>>>>>> cc4f1c67
     </dependency>
   </dependencies>
   <repositories>
