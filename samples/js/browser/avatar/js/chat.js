--- conflicted
+++ resolved
@@ -15,10 +15,7 @@
 var quickReplies = [ 'Let me take a look.', 'Let me check.', 'One moment, please.' ]
 var byodDocRegex = new RegExp(/\[doc(\d+)\]/g)
 var isSpeaking = false
-<<<<<<< HEAD
-=======
 var isReconnecting = false
->>>>>>> 1c650e11
 var speakingText = ""
 var spokenTextQueue = []
 var repeatSpeakingSentenceAfterReconnection = true
@@ -222,13 +219,8 @@
     
      // Listen to data channel, to get the event from the server
     peerConnection.addEventListener("datachannel", event => {
-<<<<<<< HEAD
-        const dataChannel = event.channel
-        dataChannel.onmessage = e => {
-=======
         peerConnectionDataChannel = event.channel
         peerConnectionDataChannel.onmessage = e => {
->>>>>>> 1c650e11
             let subtitles = document.getElementById('subtitles')
             const webRTCEvent = JSON.parse(e.data)
             if (webRTCEvent.event.eventType === 'EVENT_TYPE_TURN_START' && document.getElementById('showSubtitles').checked) {
@@ -236,9 +228,6 @@
                 subtitles.innerHTML = speakingText
             } else if (webRTCEvent.event.eventType === 'EVENT_TYPE_SESSION_END' || webRTCEvent.event.eventType === 'EVENT_TYPE_SWITCH_TO_IDLE') {
                 subtitles.hidden = true
-<<<<<<< HEAD
-            }
-=======
                 if (webRTCEvent.event.eventType === 'EVENT_TYPE_SESSION_END') {
                     if (document.getElementById('autoReconnectAvatar').checked && !userClosedSession && !isReconnecting) {
                         // No longer reconnect when there is no interaction for a while
@@ -262,7 +251,6 @@
                 }
             }
 
->>>>>>> 1c650e11
             console.log("[" + (new Date()).toISOString() + "] WebRTC event received: " + e.data)
         }
     })
