--- conflicted
+++ resolved
@@ -1,12 +1,7 @@
 # JavaScript voice assistant sample for web browsers  
 
-<<<<<<< HEAD
-This sample demonstrates how to connect to and interact with your voice assistant using the Speech SDK for JavaScript on a web browser, like Microsoft Edge, or Chrome.
-See [this page](https://github.com/microsoft/cognitive-services-speech-sdk-js#readme) for introductory information on the Speech SDK for JavaScript.
-=======
 This sample shows how to connect to and interact with your voice assistant using the Speech SDK for JavaScript on a web browser, like Microsoft Edge, or Chrome.
 See [this information on the Speech SDK for JavaScript](https://github.com/microsoft/cognitive-services-speech-sdk-js#readme).
->>>>>>> 4def3268
 
 ## Prerequisites
 
