//
// Copyright (c) Microsoft. All rights reserved.
// Licensed under the MIT license. See LICENSE.md file in the project root for full license information.
//
package com.microsoft.cognitiveservices.speech.samples.sdkdemo;

import android.content.res.AssetManager;
import android.support.v4.app.ActivityCompat;
import android.support.v7.app.AppCompatActivity;
import android.os.Bundle;
import android.text.TextUtils;
import android.util.Log;
import android.view.View;
import android.widget.Button;
import android.widget.TextView;

import com.microsoft.cognitiveservices.speech.KeywordRecognitionModel;
import com.microsoft.cognitiveservices.speech.audio.AudioConfig;
import com.microsoft.cognitiveservices.speech.ResultReason;
import com.microsoft.cognitiveservices.speech.intent.LanguageUnderstandingModel;
import com.microsoft.cognitiveservices.speech.SpeechConfig;
import com.microsoft.cognitiveservices.speech.intent.IntentRecognitionResult;
import com.microsoft.cognitiveservices.speech.intent.IntentRecognizer;
import com.microsoft.cognitiveservices.speech.SpeechRecognitionResult;
import com.microsoft.cognitiveservices.speech.SpeechRecognizer;
import com.microsoft.cognitiveservices.speech.samples.sdkdemo.MicrophoneStream;
import com.microsoft.cognitiveservices.speech.CancellationDetails;

import java.util.ArrayList;
import java.util.HashMap;
import java.util.Map;
import java.util.concurrent.ExecutorService;
import java.util.concurrent.Executors;
import java.util.concurrent.Future;

import static android.Manifest.permission.INTERNET;
import static android.Manifest.permission.RECORD_AUDIO;
import static android.Manifest.permission.WRITE_EXTERNAL_STORAGE;
import static android.Manifest.permission.READ_EXTERNAL_STORAGE;

public class MainActivity extends AppCompatActivity {

    //
    // Configuration for speech recognition
    //

    // Replace below with your own subscription key
    private static final String SpeechSubscriptionKey = "<key>";
    // Replace below with your own service region (e.g., "westus").
    private static final String SpeechRegion = "westus2";

    //
    // Configuration for intent recognition
    //

    // Replace below with your own Language Understanding subscription key
    // The intent recognition service calls the required key 'endpoint key'.
    private static final String LanguageUnderstandingSubscriptionKey = "YourLanguageUnderstandingSubscriptionKey";
    // Replace below with the deployment region of your Language Understanding application
    private static final String LanguageUnderstandingServiceRegion = "YourLanguageUnderstandingServiceRegion";
    // Replace below with the application ID of your Language Understanding application
    private static final String LanguageUnderstandingAppId = "YourLanguageUnderstandingAppId";

    private static String Keyword = "computer";
<<<<<<< HEAD
    private static String KeywordModel = "kws-computer.zip";
    private static boolean KeywordIsCompressed = true;
=======
    private static String KeywordModel = "computer.zip";
>>>>>>> 4569338c


    private TextView recognizedTextView;

    private Button recognizeButton;
    private Button recognizeIntermediateButton;
    private Button recognizeContinuousButton;
    private Button recognizeIntentButton;
    private Button recognizeKwsButton;
    private Button recognizeKwsButton2;

    private MicrophoneStream microphoneStream;
    private MicrophoneStream createMicrophoneStream() {
        if (microphoneStream != null) {
            microphoneStream.close();
            microphoneStream = null;
        }

        microphoneStream = new MicrophoneStream();
        return microphoneStream;
    }

    @Override
    protected void onCreate(Bundle savedInstanceState) {
        super.onCreate(savedInstanceState);
        setContentView(R.layout.activity_main);

        recognizedTextView = findViewById(R.id.recognizedText);

        recognizeButton = findViewById(R.id.buttonRecognize);
        recognizeIntermediateButton = findViewById(R.id.buttonRecognizeIntermediate);
        recognizeContinuousButton = findViewById(R.id.buttonRecognizeContinuous);
        recognizeIntentButton = findViewById(R.id.buttonRecognizeIntent);
        recognizeKwsButton = findViewById(R.id.buttonRecognizeKws);
        recognizeKwsButton2 = findViewById(R.id.buttonRecognizeKws2);

        // Initialize SpeechSDK and request required permissions.
        try {
            // a unique number within the application to allow
            // correlating permission request responses with the request.
            int permissionRequestId = 6;

            // Request permissions needed for speech recognition
            ActivityCompat.requestPermissions(MainActivity.this, new String[]{RECORD_AUDIO, WRITE_EXTERNAL_STORAGE, READ_EXTERNAL_STORAGE, INTERNET}, permissionRequestId);

        }
        catch(Exception ex) {
            Log.e("SpeechSDK", "could not init sdk, " + ex.toString());
            recognizedTextView.setText("Could not initialize: " + ex.toString());
        }

        final AssetManager assets = this.getAssets();

        // create config
        final SpeechConfig speechConfig;
        try {
            speechConfig = SpeechConfig.fromSubscription(SpeechSubscriptionKey, SpeechRegion);
        } catch (Exception ex) {
            System.out.println(ex.getMessage());
            displayException(ex);
            return;
        }

        ///////////////////////////////////////////////////
        // recognize
        ///////////////////////////////////////////////////
        recognizeButton.setOnClickListener(view -> {
            final String logTag = "reco 1";

            disableButtons();
            clearTextBox();

            try {
                // final AudioConfig audioInput = AudioConfig.fromDefaultMicrophoneInput();
                final AudioConfig audioInput = AudioConfig.fromStreamInput(createMicrophoneStream());
                final SpeechRecognizer reco = new SpeechRecognizer(speechConfig, audioInput);

                final Future<SpeechRecognitionResult> task = reco.recognizeOnceAsync();
                setOnTaskCompletedListener(task, result -> {
                    String s = result.getText();
                    if (result.getReason() != ResultReason.RecognizedSpeech) {
                        String errorDetails = (result.getReason() == ResultReason.Canceled) ? CancellationDetails.fromResult(result).getErrorDetails() : "";
                        s = "Recognition failed with " + result.getReason() + ". Did you enter your subscription?" + System.lineSeparator() + errorDetails;
                    }

                    reco.close();
                    Log.i(logTag, "Recognizer returned: " + s);
                    setRecognizedText(s);
                    enableButtons();
                });
            } catch (Exception ex) {
                System.out.println(ex.getMessage());
                displayException(ex);
            }
        });

        ///////////////////////////////////////////////////
        // recognize with intermediate results
        ///////////////////////////////////////////////////
        recognizeIntermediateButton.setOnClickListener(view -> {
            final String logTag = "reco 2";

            disableButtons();
            clearTextBox();

            try {
                // final AudioConfig audioInput = AudioConfig.fromDefaultMicrophoneInput();
                final AudioConfig audioInput = AudioConfig.fromStreamInput(createMicrophoneStream());
                final SpeechRecognizer reco = new SpeechRecognizer(speechConfig, audioInput);

                reco.recognizing.addEventListener((o, speechRecognitionResultEventArgs) -> {
                    final String s = speechRecognitionResultEventArgs.getResult().getText();
                    Log.i(logTag, "Intermediate result received: " + s);
                    setRecognizedText(s);
                });

                final Future<SpeechRecognitionResult> task = reco.recognizeOnceAsync();
                setOnTaskCompletedListener(task, result -> {
                    final String s = result.getText();
                    reco.close();
                    Log.i(logTag, "Recognizer returned: " + s);
                    setRecognizedText(s);
                    enableButtons();
                });
            } catch (Exception ex) {
                System.out.println(ex.getMessage());
                displayException(ex);
            }
        });

        ///////////////////////////////////////////////////
        // recognize continuously
        ///////////////////////////////////////////////////
        recognizeContinuousButton.setOnClickListener(new View.OnClickListener() {
            private static final String logTag = "reco 3";
            private boolean continuousListeningStarted = false;
            private SpeechRecognizer reco = null;
            private AudioConfig audioInput = null;
            private String buttonText = "";
            private ArrayList<String> content = new ArrayList<>();

            @Override
            public void onClick(final View view) {
                final Button clickedButton = (Button) view;
                disableButtons();
                if (continuousListeningStarted) {
                    if (reco != null) {
                        final Future<Void> task = reco.stopContinuousRecognitionAsync();
                        setOnTaskCompletedListener(task, result -> {
                            Log.i(logTag, "Continuous recognition stopped.");
                            MainActivity.this.runOnUiThread(() -> {
                                clickedButton.setText(buttonText);
                            });
                            enableButtons();
                            continuousListeningStarted = false;
                        });
                    } else {
                        continuousListeningStarted = false;
                    }

                    return;
                }

                clearTextBox();

                try {
                    content.clear();

                    // audioInput = AudioConfig.fromDefaultMicrophoneInput();
                    audioInput = AudioConfig.fromStreamInput(createMicrophoneStream());
                    reco = new SpeechRecognizer(speechConfig, audioInput);

                    reco.recognizing.addEventListener((o, speechRecognitionResultEventArgs) -> {
                        final String s = speechRecognitionResultEventArgs.getResult().getText();
                        Log.i(logTag, "Intermediate result received: " + s);
                        content.add(s);
                        setRecognizedText(TextUtils.join(" ", content));
                        content.remove(content.size() - 1);
                    });

                    reco.recognized.addEventListener((o, speechRecognitionResultEventArgs) -> {
                        final String s = speechRecognitionResultEventArgs.getResult().getText();
                        Log.i(logTag, "Final result received: " + s);
                        content.add(s);
                        setRecognizedText(TextUtils.join(" ", content));
                    });

                    final Future<Void> task = reco.startContinuousRecognitionAsync();
                    setOnTaskCompletedListener(task, result -> {
                        continuousListeningStarted = true;
                        MainActivity.this.runOnUiThread(() -> {
                            buttonText = clickedButton.getText().toString();
                            clickedButton.setText("Stop");
                            clickedButton.setEnabled(true);
                        });
                    });
                } catch (Exception ex) {
                    System.out.println(ex.getMessage());
                    displayException(ex);
                }
            }
        });

        ///////////////////////////////////////////////////
        // recognize intent
        ///////////////////////////////////////////////////
        recognizeIntentButton.setOnClickListener(view -> {
            final String logTag = "intent";
            final ArrayList<String> content = new ArrayList<>();

            disableButtons();
            clearTextBox();

            content.add("");
            content.add("");
            try {
                final SpeechConfig intentConfig = SpeechConfig.fromSubscription(LanguageUnderstandingSubscriptionKey, LanguageUnderstandingServiceRegion);

                // final AudioConfig audioInput = AudioConfig.fromDefaultMicrophoneInput();
                final AudioConfig audioInput = AudioConfig.fromStreamInput(createMicrophoneStream());
                final IntentRecognizer reco = new IntentRecognizer(intentConfig, audioInput);

                LanguageUnderstandingModel intentModel = LanguageUnderstandingModel.fromAppId(LanguageUnderstandingAppId);
                reco.addAllIntents(intentModel);

                reco.recognizing.addEventListener((o, intentRecognitionResultEventArgs) -> {
                    final String s = intentRecognitionResultEventArgs.getResult().getText();
                    Log.i(logTag, "Intermediate result received: " + s);
                    content.set(0, s);
                    setRecognizedText(TextUtils.join(System.lineSeparator(), content));
                });

                final Future<IntentRecognitionResult> task = reco.recognizeOnceAsync();
                setOnTaskCompletedListener(task, result -> {
                    Log.i(logTag, "Continuous recognition stopped.");
                    String s = result.getText();

                    if (result.getReason() != ResultReason.RecognizedIntent) {
                        String errorDetails = (result.getReason() == ResultReason.Canceled) ? CancellationDetails.fromResult(result).getErrorDetails() : "";
                        s = "Intent failed with " + result.getReason() + ". Did you enter your Language Understanding subscription?" + System.lineSeparator() + errorDetails;
                    }

                    String intentId = result.getIntentId();
                    Log.i(logTag, "Final result received: " + s + ", intent: " + intentId);
                    content.set(0, s);
                    content.set(1, " [intent: " + intentId + "]");
                    setRecognizedText(TextUtils.join(System.lineSeparator(), content));
                    enableButtons();
                });
            } catch (Exception ex) {
                System.out.println(ex.getMessage());
                displayException(ex);
            }
        });


        ///////////////////////////////////////////////////
        // recognize with Keyword 1
        ///////////////////////////////////////////////////
        recognizeKwsButton.setOnClickListener(view -> {
            final String logTag = "kws";
            final String delimiter = "\n";
            final ArrayList<String> content = new ArrayList<>();
            Log.i(logTag, "Started keyword function 1!");

            disableButtons();
            clearTextBox();
            content.clear();
            content.add("");
            content.add("");

            try {
                // final AudioConfig audioInput = AudioConfig.fromDefaultMicrophoneInput();
                final AudioConfig audioInput = AudioConfig.fromStreamInput(createMicrophoneStream());
                final SpeechRecognizer reco = new SpeechRecognizer(speechConfig, audioInput);

                reco.sessionStarted.addEventListener((o, sessionEventArgs) -> {
                    Log.i(logTag, "got a session (" + sessionEventArgs.getSessionId() + ")event: sessionStarted");

                    content.set(0, "KeywordModel `" + Keyword + "` detected");
                    setRecognizedText(TextUtils.join(delimiter, content));

                });

                reco.sessionStopped.addEventListener((o, sessionEventArgs) -> Log.i(logTag, "got a session (" + sessionEventArgs.getSessionId() + ")event: sessionStopped"));

                reco.recognizing.addEventListener((o, speechRecognitionResultEventArgs) -> {
                    final String s = speechRecognitionResultEventArgs.getResult().getText();
                    Log.i(logTag, "Intermediate result received: " + s);
                    setRecognizedText(s);
                });

<<<<<<< HEAD
                final KeywordRecognitionModel keywordRecognitionModel = KeywordRecognitionModel.fromStream(assets.open(KeywordModel), Keyword, KeywordIsCompressed);
=======
                final KeywordRecognitionModel keywordRecognitionModel = KeywordRecognitionModel.fromStream(assets.open(KeywordModel), Keyword, true);
>>>>>>> 4569338c

                final Future<Void> task = reco.startKeywordRecognitionAsync(keywordRecognitionModel);
                setOnTaskCompletedListener(task, result -> {
                    content.set(0, "say `" + Keyword + "`...");
                    setRecognizedText(TextUtils.join(delimiter, content));
                    reco.close();
                    Log.i(logTag, "Recognizer returned: ");
                    enableButtons();
                });
            } catch (Exception ex) {
                System.out.println(ex.getMessage());
                displayException(ex);
            }
        });

        ///////////////////////////////////////////////////
        // recognize keyword 2
        ///////////////////////////////////////////////////
        recognizeKwsButton2.setOnClickListener(new View.OnClickListener() {
            private static final String logTag = "kws2";
            private static final String delimiter = "\n";
            private boolean continuousListeningStarted = false;
            private SpeechRecognizer reco = null;
            private AudioConfig audioInput = null;
            private String buttonText = "";
            private ArrayList<String> content = new ArrayList<>();

            @Override
            public void onClick(final View view) {
                final Button clickedButton = (Button) view;
                Log.i(logTag, "Started keyword function 2!");

                disableButtons();
                if (continuousListeningStarted) {
                    if (reco != null) {
                        final Future<Void> task = reco.stopKeywordRecognitionAsync();
                        setOnTaskCompletedListener(task, result -> {
                            Log.i(logTag, "Continuous recognition stopped.");
                            MainActivity.this.runOnUiThread(() -> {
                                clickedButton.setText(buttonText);
                            });
                            enableButtons();
                            continuousListeningStarted = false;
                        });
                    } else {
                        continuousListeningStarted = false;
                    }

                    return;
                }

                clearTextBox();

                try {
                    content.clear();

                    // audioInput = AudioConfig.fromDefaultMicrophoneInput();
                    audioInput = AudioConfig.fromStreamInput(createMicrophoneStream());
                    reco = new SpeechRecognizer(speechConfig, audioInput);
                    reco.sessionStarted.addEventListener((o, sessionEventArgs) -> {
                        Log.i(logTag, "got a session (" + sessionEventArgs.getSessionId() + ")event: sessionStarted");

                        content.set(0, "KeywordModel `" + Keyword + "` detected");
                        setRecognizedText(TextUtils.join(delimiter, content));

                    });

                    reco.sessionStopped.addEventListener((o, sessionEventArgs) -> Log.i(logTag, "got a session (" + sessionEventArgs.getSessionId() + ")event: sessionStopped"));

                    reco.recognizing.addEventListener((o, speechRecognitionResultEventArgs) -> {
                        final String s = speechRecognitionResultEventArgs.getResult().getText();
                        Log.i(logTag, "Intermediate result received: " + s);
                        content.add(s);
                        setRecognizedText(TextUtils.join(" ", content));
                        content.remove(content.size() - 1);
                    });

                    reco.recognized.addEventListener((o, speechRecognitionResultEventArgs) -> {
<<<<<<< HEAD
                        Log.i(logTag, "Final result hit.");
                        if (speechRecognitionResultEventArgs.getResult().getReason() == ResultReason.RecognizedKeyword)
                        {
                            Log.i(logTag, "keyword result hit.");
                        }
                        else
                        {
                            final String s = speechRecognitionResultEventArgs.getResult().getText();
                            Log.i(logTag, "Final result received: " + s);
                            content.add(s);
                            setRecognizedText(TextUtils.join(" ", content));
                        }
                    });

                    final KeywordRecognitionModel keywordRecognitionModel = KeywordRecognitionModel.fromStream(assets.open(KeywordModel), Keyword, KeywordIsCompressed);
                    final Future<Void> task = reco.startKeywordRecognitionAsync(keywordRecognitionModel);
                    setOnTaskCompletedListener(task, result -> {
                        Log.i(logTag, "Keyword complete!");
                        content.set(0, "say `" + Keyword + "`...");
                        setRecognizedText(TextUtils.join(delimiter, content));
                        continuousListeningStarted = true;
                        MainActivity.this.runOnUiThread(() -> {
=======
                        final String s = speechRecognitionResultEventArgs.getResult().getText();
                        Log.i(logTag, "Final result received: " + s);
                        content.add(s);
                        setRecognizedText(TextUtils.join(" ", content));
                    });

                    final KeywordRecognitionModel keywordRecognitionModel = KeywordRecognitionModel.fromStream(assets.open(KeywordModel), Keyword, true);
                    final Future<Void> task = reco.startKeywordRecognitionAsync(keywordRecognitionModel);
                    setOnTaskCompletedListener(task, result -> {
                        continuousListeningStarted = true;
                        MainActivity.this.runOnUiThread(() -> {
                            content.set(0, "say `" + Keyword + "`...");
                            setRecognizedText(TextUtils.join(delimiter, content));
>>>>>>> 4569338c
                            buttonText = clickedButton.getText().toString();
                            clickedButton.setText("Stop");
                            clickedButton.setEnabled(true);
                        });
                    });
                } catch (Exception ex) {
                    System.out.println(ex.getMessage());
                    displayException(ex);
                }
            }
        });

    }

    private void displayException(Exception ex) {
        recognizedTextView.setText(ex.getMessage() + System.lineSeparator() + TextUtils.join(System.lineSeparator(), ex.getStackTrace()));
    }

    private void clearTextBox() {
        AppendTextLine("", true);
    }

    private void setRecognizedText(final String s) {
        AppendTextLine(s, true);
    }

    private void AppendTextLine(final String s, final Boolean erase) {
        MainActivity.this.runOnUiThread(() -> {
            if (erase) {
                recognizedTextView.setText(s);
            } else {
                String txt = recognizedTextView.getText().toString();
                recognizedTextView.setText(txt + System.lineSeparator() + s);
            }
        });
    }

    private void disableButtons() {
        MainActivity.this.runOnUiThread(() -> {
            recognizeButton.setEnabled(false);
            recognizeIntermediateButton.setEnabled(false);
            recognizeContinuousButton.setEnabled(false);
            recognizeIntentButton.setEnabled(false);
        });
    }

    private void enableButtons() {
        MainActivity.this.runOnUiThread(() -> {
            recognizeButton.setEnabled(true);
            recognizeIntermediateButton.setEnabled(true);
            recognizeContinuousButton.setEnabled(true);
            recognizeIntentButton.setEnabled(true);
        });
    }

    private <T> void setOnTaskCompletedListener(Future<T> task, OnTaskCompletedListener<T> listener) {
        s_executorService.submit(() -> {
            T result = task.get();
            listener.onCompleted(result);
            return null;
        });
    }

    private interface OnTaskCompletedListener<T> {
        void onCompleted(T taskResult);
    }

    private static ExecutorService s_executorService;
    static {
        s_executorService = Executors.newCachedThreadPool();
    }
}<|MERGE_RESOLUTION|>--- conflicted
+++ resolved
@@ -62,13 +62,8 @@
     private static final String LanguageUnderstandingAppId = "YourLanguageUnderstandingAppId";
 
     private static String Keyword = "computer";
-<<<<<<< HEAD
     private static String KeywordModel = "kws-computer.zip";
     private static boolean KeywordIsCompressed = true;
-=======
-    private static String KeywordModel = "computer.zip";
->>>>>>> 4569338c
-
 
     private TextView recognizedTextView;
 
@@ -360,11 +355,7 @@
                     setRecognizedText(s);
                 });
 
-<<<<<<< HEAD
                 final KeywordRecognitionModel keywordRecognitionModel = KeywordRecognitionModel.fromStream(assets.open(KeywordModel), Keyword, KeywordIsCompressed);
-=======
-                final KeywordRecognitionModel keywordRecognitionModel = KeywordRecognitionModel.fromStream(assets.open(KeywordModel), Keyword, true);
->>>>>>> 4569338c
 
                 final Future<Void> task = reco.startKeywordRecognitionAsync(keywordRecognitionModel);
                 setOnTaskCompletedListener(task, result -> {
@@ -443,7 +434,6 @@
                     });
 
                     reco.recognized.addEventListener((o, speechRecognitionResultEventArgs) -> {
-<<<<<<< HEAD
                         Log.i(logTag, "Final result hit.");
                         if (speechRecognitionResultEventArgs.getResult().getReason() == ResultReason.RecognizedKeyword)
                         {
@@ -466,21 +456,6 @@
                         setRecognizedText(TextUtils.join(delimiter, content));
                         continuousListeningStarted = true;
                         MainActivity.this.runOnUiThread(() -> {
-=======
-                        final String s = speechRecognitionResultEventArgs.getResult().getText();
-                        Log.i(logTag, "Final result received: " + s);
-                        content.add(s);
-                        setRecognizedText(TextUtils.join(" ", content));
-                    });
-
-                    final KeywordRecognitionModel keywordRecognitionModel = KeywordRecognitionModel.fromStream(assets.open(KeywordModel), Keyword, true);
-                    final Future<Void> task = reco.startKeywordRecognitionAsync(keywordRecognitionModel);
-                    setOnTaskCompletedListener(task, result -> {
-                        continuousListeningStarted = true;
-                        MainActivity.this.runOnUiThread(() -> {
-                            content.set(0, "say `" + Keyword + "`...");
-                            setRecognizedText(TextUtils.join(delimiter, content));
->>>>>>> 4569338c
                             buttonText = clickedButton.getText().toString();
                             clickedButton.setText("Stop");
                             clickedButton.setEnabled(true);
