# Sample: Recognize speech in C++ for Linux from an MP3/Opus file

This sample demonstrates how to recognize speech in compressed audio input stream with C++ using the Speech SDK for Linux.
The compressed audio input stream should be either in MP3 or Opus format.

> **Note:**
> Support for compressed audio input streams was added to the Speech SDK version 1.4.0.
> Check the [compressed audio input article on the SDK documentation site](https://docs.microsoft.com/azure/cognitive-services/speech-service/how-to-use-codec-compressed-audio-input-streams)
> for additional information.

## Run the Sample within VS Code
- Install [Azure AI Speech Toolkit](https://marketplace.visualstudio.com/items?itemName=ms-azureaispeech.azure-ai-speech-toolkit) extension in VS Code.
- Download this sample from sample gallery to local machine.
- Trigger `Azure AI Speech Toolkit: Configure Azure Speech Resources` command from command palette to select speech resource.
- Trigger `Azure AI Speech Toolkit: Configure and Setup the Sample App` command from command palette to configure and setup the sample. This command only needs to be run once.
- Trigger `Azure AI Speech Toolkit: Build the Sample App` command from command palette to build the sample.
- Trigger `Azure AI Speech Toolkit: Run the Sample App` command from command palette to run the sample.

## Prerequisites

* A subscription key for the Speech service. See [Try the speech service for free](https://docs.microsoft.com/azure/cognitive-services/speech-service/get-started).
* A PC with a [supported Linux distribution](https://docs.microsoft.com/azure/cognitive-services/speech-service/speech-sdk?tabs=linux).
* See
the [Linux platform requirements](https://learn.microsoft.com/azure/ai-services/speech-service/quickstarts/setup-platform?tabs=linux&pivots=programming-language-cpp#platform-requirements)
and [how to use compressed audio](https://learn.microsoft.com/azure/ai-services/speech-service/how-to-use-codec-compressed-audio-input-streams?tabs=linux&pivots=programming-language-cpp)
for installing the required dependencies.

## Build the sample

* [Download the sample code to your development PC.](/README.md#get-the-samples)
* Download and extract the Speech SDK
  * **By downloading the Microsoft Cognitive Services Speech SDK, you acknowledge its license, see [Speech SDK license agreement](https://aka.ms/csspeech/license).**
  * Run the following commands after replacing the string `/your/path` with a directory (absolute path) of your choice:

    ```sh
    export SPEECHSDK_ROOT="/your/path"
    mkdir -p "$SPEECHSDK_ROOT"
    wget -O SpeechSDK-Linux.tar.gz https://aka.ms/csspeech/linuxbinary
    tar --strip 1 -xzf SpeechSDK-Linux.tar.gz -C "$SPEECHSDK_ROOT"
    ```
* Navigate to the directory of this sample
* Edit the file `Makefile`:
  * In the line `SPEECHSDK_ROOT:=/change/to/point/to/extracted/SpeechSDK` change the right-hand side to point to the location of your extract Speech SDK for Linux.
  * If you are running on Linux x86 (32-bit), change the line `TARGET_PLATFORM:=x64` to `TARGET_PLATFORM:=x86`.
  * If you are running on Linux ARM64 (64-bit), change the line `TARGET_PLATFORM:=x64` to `TARGET_PLATFORM:=arm64`.
* Edit the `compressed-audio-input.cpp` source:
<<<<<<< HEAD
  * Replace the variable `subscriptionKey` with your own subscription key.
  * Replace the variable endpoint with the endpoint for your Speech resource. You can find this endpoint in the Azure Portal under your Speech resource's "Keys and Endpoint" section.
=======
  * Replace the string `YourSubscriptionKey` with your own subscription key.
  * Replace the endpoint URL `https://YourServiceRegion.api.cognitive.microsoft.com` with the endpoint for your Speech resource. You can find this endpoint in the Azure Portal under your Speech resource's "Keys and Endpoint" section.
>>>>>>> 8ce8d103
    For example, the endpoint might look like `https://westus.api.cognitive.microsoft.com` if your resource is in the West US region. Make sure the endpoint in your code matches the one in your Azure resource, otherwise you'll get a 401 unauthorized access error.
* Run the command `make` to build the sample, the resulting executable will be called `compressed-audio-input`.

## Run the sample

1. To run the sample, you'll need to configure the loader's library path to point to the Speech SDK library.

    * On an x64 machine, run:

      ```sh
      export LD_LIBRARY_PATH="$LD_LIBRARY_PATH:$SPEECHSDK_ROOT/lib/x64"
      ```

    * On an x86 machine, run:

      ```sh
      export LD_LIBRARY_PATH="$LD_LIBRARY_PATH:$SPEECHSDK_ROOT/lib/x86"
      ```

    * On an ARM64 machine, run:

      ```sh
      export LD_LIBRARY_PATH="$LD_LIBRARY_PATH:$SPEECHSDK_ROOT/lib/arm64"
      ```
2. Export speech resource key and region as environment variables. For example, use `westus` as `SERVICE_REGION` if you are using the 30-day free trial subscription.

    ```sh
    export SPEECH_RESOURCE_KEY="{your_speech_service_key}"
    export SERVICE_REGION="{your_speech_service_region}"
    ```

3. Run the application:

    ```sh
    ./compressed-audio-input <path to MP3 or Opus file>
    ```

## References

* [Compressed audio input article on the SDK documentation site](https://docs.microsoft.com/azure/cognitive-services/speech-service/how-to-use-codec-compressed-audio-input-streams)
* [Speech SDK API reference for C++](https://aka.ms/csspeech/cppref)<|MERGE_RESOLUTION|>--- conflicted
+++ resolved
@@ -44,13 +44,8 @@
   * If you are running on Linux x86 (32-bit), change the line `TARGET_PLATFORM:=x64` to `TARGET_PLATFORM:=x86`.
   * If you are running on Linux ARM64 (64-bit), change the line `TARGET_PLATFORM:=x64` to `TARGET_PLATFORM:=arm64`.
 * Edit the `compressed-audio-input.cpp` source:
-<<<<<<< HEAD
   * Replace the variable `subscriptionKey` with your own subscription key.
-  * Replace the variable endpoint with the endpoint for your Speech resource. You can find this endpoint in the Azure Portal under your Speech resource's "Keys and Endpoint" section.
-=======
-  * Replace the string `YourSubscriptionKey` with your own subscription key.
-  * Replace the endpoint URL `https://YourServiceRegion.api.cognitive.microsoft.com` with the endpoint for your Speech resource. You can find this endpoint in the Azure Portal under your Speech resource's "Keys and Endpoint" section.
->>>>>>> 8ce8d103
+  * Replace the variable `endpoint` with the endpoint for your Speech resource. You can find this endpoint in the Azure Portal under your Speech resource's "Keys and Endpoint" section.
     For example, the endpoint might look like `https://westus.api.cognitive.microsoft.com` if your resource is in the West US region. Make sure the endpoint in your code matches the one in your Azure resource, otherwise you'll get a 401 unauthorized access error.
 * Run the command `make` to build the sample, the resulting executable will be called `compressed-audio-input`.
 
