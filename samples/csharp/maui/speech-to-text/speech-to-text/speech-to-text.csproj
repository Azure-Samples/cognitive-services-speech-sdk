<Project Sdk="Microsoft.NET.Sdk">

    <PropertyGroup>
<<<<<<< HEAD
        <TargetFrameworks>net9.0-ios;net9.0-maccatalyst</TargetFrameworks>
=======
        <TargetFrameworks>net9.0-android;net9.0-ios;net9.0-maccatalyst</TargetFrameworks>
>>>>>>> 388938de
        <TargetFrameworks Condition="$([MSBuild]::IsOSPlatform('windows'))">$(TargetFrameworks);net9.0-windows10.0.19041.0</TargetFrameworks>
        <!-- Uncomment to also build the tizen app. You will need to install tizen by following this: https://github.com/Samsung/Tizen.NET -->
        <!-- <TargetFrameworks>$(TargetFrameworks);net9.0-tizen</TargetFrameworks> -->
        <WindowsPackageType>None</WindowsPackageType>
        <OutputType>Exe</OutputType>
        <RootNamespace>speech_to_text</RootNamespace>
        <UseMaui>true</UseMaui>
        <SingleProject>true</SingleProject>
        <ImplicitUsings>enable</ImplicitUsings>

        <!-- Display name -->
        <ApplicationTitle>speech-to-text</ApplicationTitle>

        <!-- App Identifier -->
        <ApplicationId>com.companyname.speech_to_text</ApplicationId>
        <ApplicationIdGuid>91fa915f-153d-411d-af48-f7f29571373e</ApplicationIdGuid>

        <!-- Versions -->
        <ApplicationDisplayVersion>1.0</ApplicationDisplayVersion>
        <ApplicationVersion>1</ApplicationVersion>

        <SupportedOSPlatformVersion Condition="$([MSBuild]::GetTargetPlatformIdentifier('$(TargetFramework)')) == 'ios'">15.0</SupportedOSPlatformVersion>
        <SupportedOSPlatformVersion Condition="$([MSBuild]::GetTargetPlatformIdentifier('$(TargetFramework)')) == 'maccatalyst'">13.1</SupportedOSPlatformVersion>
        <SupportedOSPlatformVersion Condition="$([MSBuild]::GetTargetPlatformIdentifier('$(TargetFramework)')) == 'android'">21.0</SupportedOSPlatformVersion>
        <SupportedOSPlatformVersion Condition="$([MSBuild]::GetTargetPlatformIdentifier('$(TargetFramework)')) == 'windows'">10.0.19041.0</SupportedOSPlatformVersion>
        <TargetPlatformMinVersion Condition="$([MSBuild]::GetTargetPlatformIdentifier('$(TargetFramework)')) == 'windows'">10.0.19041.0</TargetPlatformMinVersion>
        <SupportedOSPlatformVersion Condition="$([MSBuild]::GetTargetPlatformIdentifier('$(TargetFramework)')) == 'tizen'">6.5</SupportedOSPlatformVersion>
    </PropertyGroup>

    <PropertyGroup Condition="'$(TargetFramework)'=='net9.0-ios'">
        <ProvisioningType>manual</ProvisioningType>
        <MtouchExtraArgs>-gcc_flags="-framework AudioToolbox"</MtouchExtraArgs>
    </PropertyGroup>

    <PropertyGroup Condition="'$(TargetFramework)'=='net9.0-maccatalyst'">
        <ProvisioningType>manual</ProvisioningType>
        <MtouchExtraArgs>-gcc_flags="-framework AudioToolbox"</MtouchExtraArgs>
    </PropertyGroup>

    <ItemGroup>
        <!-- App Icon -->
        <MauiIcon Include="Resources\AppIcon\appicon.svg" ForegroundFile="Resources\AppIcon\appiconfg.svg" Color="#512BD4" />

        <!-- Splash Screen -->
        <MauiSplashScreen Include="Resources\Splash\splash.svg" Color="#512BD4" BaseSize="128,128" />

        <!-- Images -->
        <MauiImage Include="Resources\Images\*" />
        <MauiImage Update="Resources\Images\dotnet_bot.svg" BaseSize="168,208" />

        <!-- Custom Fonts -->
        <MauiFont Include="Resources\Fonts\*" />

        <!-- Raw Assets (also remove the "Resources\Raw" prefix) -->
        <MauiAsset Include="Resources\Raw\**" LogicalName="%(RecursiveDir)%(Filename)%(Extension)" />
    </ItemGroup>

    <ItemGroup>
        <PackageReference Include="Microsoft.Maui.Controls" Version="9.0.120" />
        <PackageReference Include="Microsoft.CognitiveServices.Speech" Version="1.46.0" />
        <PackageReference Include="Microsoft.Extensions.Logging.Debug" Version="9.0.0" />
    </ItemGroup>

</Project><|MERGE_RESOLUTION|>--- conflicted
+++ resolved
@@ -1,11 +1,7 @@
 <Project Sdk="Microsoft.NET.Sdk">
 
     <PropertyGroup>
-<<<<<<< HEAD
-        <TargetFrameworks>net9.0-ios;net9.0-maccatalyst</TargetFrameworks>
-=======
         <TargetFrameworks>net9.0-android;net9.0-ios;net9.0-maccatalyst</TargetFrameworks>
->>>>>>> 388938de
         <TargetFrameworks Condition="$([MSBuild]::IsOSPlatform('windows'))">$(TargetFrameworks);net9.0-windows10.0.19041.0</TargetFrameworks>
         <!-- Uncomment to also build the tizen app. You will need to install tizen by following this: https://github.com/Samsung/Tizen.NET -->
         <!-- <TargetFrameworks>$(TargetFrameworks);net9.0-tizen</TargetFrameworks> -->
