﻿<Project Sdk="Microsoft.NET.Sdk">

  <PropertyGroup>
    <OutputType>Exe</OutputType>
    <TargetFramework>net6.0</TargetFramework>
    <ImplicitUsings>enable</ImplicitUsings>
    <Nullable>enable</Nullable>
  </PropertyGroup>

  <ItemGroup>
    <PackageReference Include="Azure.AI.OpenAI" Version="1.0.0-beta.13" />
<<<<<<< HEAD
    <PackageReference Include="Microsoft.CognitiveServices.Speech" Version="1.39.0-alpha.0.78147" />
=======
    <PackageReference Include="Microsoft.CognitiveServices.Speech" Version="1.38.0" />
>>>>>>> 813c5f16
  </ItemGroup>

</Project><|MERGE_RESOLUTION|>--- conflicted
+++ resolved
@@ -9,11 +9,7 @@
 
   <ItemGroup>
     <PackageReference Include="Azure.AI.OpenAI" Version="1.0.0-beta.13" />
-<<<<<<< HEAD
-    <PackageReference Include="Microsoft.CognitiveServices.Speech" Version="1.39.0-alpha.0.78147" />
-=======
-    <PackageReference Include="Microsoft.CognitiveServices.Speech" Version="1.38.0" />
->>>>>>> 813c5f16
+    <PackageReference Include="Microsoft.CognitiveServices.Speech" Version="1.40.0" />
   </ItemGroup>
 
 </Project>