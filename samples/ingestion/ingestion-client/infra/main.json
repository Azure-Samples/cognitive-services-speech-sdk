--- conflicted
+++ resolved
@@ -4,13 +4,8 @@
   "metadata": {
     "_generator": {
       "name": "bicep",
-<<<<<<< HEAD
       "version": "0.29.45.22436",
       "templateHash": "14835083518951802266"
-=======
-      "version": "0.28.1.47646",
-      "templateHash": "7855477000736253469"
->>>>>>> 0d73890b
     }
   },
   "parameters": {
