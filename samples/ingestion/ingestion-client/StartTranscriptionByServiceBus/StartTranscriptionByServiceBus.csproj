<Project Sdk="Microsoft.NET.Sdk">
  <PropertyGroup>
    <TargetFramework>netcoreapp3.1</TargetFramework>
    <AzureFunctionsVersion>v3</AzureFunctionsVersion>
	<ErrorOnDuplicatePublishOutputFiles>false</ErrorOnDuplicatePublishOutputFiles>
  </PropertyGroup>
  <PropertyGroup Condition="'$(Configuration)|$(Platform)'=='Debug|AnyCPU'">
    <CodeAnalysisRuleSet>..\BatchIngestionClient.ruleset</CodeAnalysisRuleSet>
    <LangVersion>latest</LangVersion>
    <DebugType>full</DebugType>
    <OutputPath>bin\Debug\</OutputPath>
  </PropertyGroup>
  <PropertyGroup Condition="'$(Configuration)|$(Platform)'=='Release|AnyCPU'">
    <CodeAnalysisRuleSet>..\BatchIngestionClient.ruleset</CodeAnalysisRuleSet>
    <LangVersion>latest</LangVersion>
    <DebugType>pdbonly</DebugType>
    <OutputPath>bin\Release\</OutputPath>
  </PropertyGroup>
  <ItemGroup>
    <PackageReference Include="Microsoft.Azure.WebJobs.Extensions.ServiceBus" Version="5.3.0" />
    <PackageReference Include="Microsoft.CodeAnalysis.FxCopAnalyzers" Version="2.9.8">
      <PrivateAssets>all</PrivateAssets>
      <IncludeAssets>runtime; build; native; contentfiles; analyzers; buildtransitive</IncludeAssets>
    </PackageReference>
<<<<<<< HEAD
=======
    <PackageReference Include="Microsoft.CognitiveServices.Speech" Version="1.22.0" />
>>>>>>> f1bf671f
    <PackageReference Include="Microsoft.NET.Sdk.Functions" Version="3.0.13" />
    <PackageReference Include="Newtonsoft.Json" Version="13.0.1" />
    <PackageReference Include="StyleCop.Analyzers" Version="1.1.118">
      <PrivateAssets>all</PrivateAssets>
      <IncludeAssets>runtime; build; native; contentfiles; analyzers; buildtransitive</IncludeAssets>
    </PackageReference>
  </ItemGroup>
  <ItemGroup>
    <None Update="host.json">
      <CopyToOutputDirectory>Always</CopyToOutputDirectory>
    </None>
    <None Update="local.settings.json">
      <CopyToOutputDirectory>PreserveNewest</CopyToOutputDirectory>
    </None>
  </ItemGroup>
  <ItemGroup>
    <AdditionalFiles Include="..\stylecop.json">
      <Link>stylecop.json</Link>
    </AdditionalFiles>
  </ItemGroup>
  <ItemGroup>
    <ProjectReference Include="..\Connector\Connector.csproj" />
    <ProjectReference Include="..\StartTranscriptionByTimer\StartTranscriptionByTimer.csproj" />
  </ItemGroup>
</Project><|MERGE_RESOLUTION|>--- conflicted
+++ resolved
@@ -22,10 +22,6 @@
       <PrivateAssets>all</PrivateAssets>
       <IncludeAssets>runtime; build; native; contentfiles; analyzers; buildtransitive</IncludeAssets>
     </PackageReference>
-<<<<<<< HEAD
-=======
-    <PackageReference Include="Microsoft.CognitiveServices.Speech" Version="1.22.0" />
->>>>>>> f1bf671f
     <PackageReference Include="Microsoft.NET.Sdk.Functions" Version="3.0.13" />
     <PackageReference Include="Newtonsoft.Json" Version="13.0.1" />
     <PackageReference Include="StyleCop.Analyzers" Version="1.1.118">
