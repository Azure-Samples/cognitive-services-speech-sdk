--- conflicted
+++ resolved
@@ -8,22 +8,6 @@
     using System;
     using System.Threading.Tasks;
     using Azure.Messaging.ServiceBus;
-<<<<<<< HEAD
-    using Connector.Enums;
-
-    using Microsoft.Azure.WebJobs;
-    using Microsoft.Extensions.Azure;
-    using Microsoft.Extensions.Logging;
-    using StartTranscriptionByTimer;
-
-    public class StartTranscriptionByServiceBus
-    {
-        private readonly ServiceBusSender startTranscriptionServiceBusSender;
-
-        private readonly ServiceBusReceiver startTranscriptionServiceBusReceiver;
-
-        private readonly ServiceBusSender fetchTranscriptionServiceBusSender;
-=======
 
     using Connector;
 
@@ -38,38 +22,13 @@
     {
         private readonly ILogger<StartTranscriptionByServiceBus> logger;
         private readonly IStorageConnector storageConnector;
->>>>>>> b6b615dd
 
         /// <summary>
         /// Initializes a new instance of the <see cref="StartTranscriptionByServiceBus"/> class.
         /// </summary>
-<<<<<<< HEAD
-        /// <param name="serviceBusClientFactory">serviceBusClientFactory from Dependency Injection</param>
-        public StartTranscriptionByServiceBus(IAzureClientFactory<ServiceBusClient> serviceBusClientFactory)
-        {
-            serviceBusClientFactory = serviceBusClientFactory ?? throw new ArgumentNullException(nameof(serviceBusClientFactory));
-            var startTranscriptionServiceBusClient = serviceBusClientFactory.CreateClient(ServiceBusClientName.StartTranscriptionServiceBusClient.ToString());
-
-            var startTranscriptionQueueName = ServiceBusConnectionStringProperties.Parse(StartTranscriptionEnvironmentVariables.StartTranscriptionServiceBusConnectionString).EntityPath;
-            var receiverOptions = new ServiceBusReceiverOptions()
-            {
-                PrefetchCount = StartTranscriptionEnvironmentVariables.MessagesPerFunctionExecution
-            };
-            this.startTranscriptionServiceBusReceiver = startTranscriptionServiceBusClient.CreateReceiver(startTranscriptionQueueName, receiverOptions);
-            this.startTranscriptionServiceBusSender = startTranscriptionServiceBusClient.CreateSender(startTranscriptionQueueName);
-
-            var fetchTranscriptionServiceBusClient = serviceBusClientFactory.CreateClient(ServiceBusClientName.FetchTranscriptionServiceBusClient.ToString());
-            var fetchTranscriptionQueueName = ServiceBusConnectionStringProperties.Parse(StartTranscriptionEnvironmentVariables.FetchTranscriptionServiceBusConnectionString).EntityPath;
-            this.fetchTranscriptionServiceBusSender = fetchTranscriptionServiceBusClient.CreateSender(fetchTranscriptionQueueName);
-        }
-
-        [FunctionName("StartTranscriptionByServiceBus")]
-        public async Task Run([ServiceBusTrigger("start_transcription_queue", Connection = "AzureServiceBus")]ServiceBusReceivedMessage message, ILogger log)
-=======
         /// <param name="logger">The StartTranscriptionByServiceBus Logger</param>
         /// <param name="storageConnector">Storage connector dependency</param>
         public StartTranscriptionByServiceBus(ILogger<StartTranscriptionByServiceBus> logger, IStorageConnector storageConnector)
->>>>>>> b6b615dd
         {
             this.logger = logger;
             this.storageConnector = storageConnector;
@@ -89,15 +48,7 @@
             this.logger.LogInformation($"C# Isolated ServiceBus queue trigger function processed message: {message.Subject}");
             this.logger.LogInformation($"Received message: SequenceNumber:{message.SequenceNumber} Body:{message.Body}");
 
-<<<<<<< HEAD
-            var transcriptionHelper = new StartTranscriptionHelper(
-                log,
-                this.startTranscriptionServiceBusSender,
-                this.startTranscriptionServiceBusReceiver,
-                this.fetchTranscriptionServiceBusSender);
-=======
             var transcriptionHelper = new StartTranscriptionHelper(this.logger, this.storageConnector);
->>>>>>> b6b615dd
 
             if (message == null || !transcriptionHelper.IsValidServiceBusMessage(message))
             {
