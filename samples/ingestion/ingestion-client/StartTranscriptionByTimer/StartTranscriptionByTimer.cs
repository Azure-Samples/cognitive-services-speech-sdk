// <copyright file="StartTranscriptionByTimer.cs" company="Microsoft Corporation">
// Copyright (c) Microsoft Corporation. All rights reserved.
// Licensed under the MIT license. See LICENSE.md file in the project root for full license information.
// </copyright>

namespace StartTranscriptionByTimer
{
    using System;
    using System.Collections.Generic;
    using System.Linq;
    using System.Threading.Tasks;
    using Azure.Messaging.ServiceBus;
<<<<<<< HEAD
    using Connector.Enums;

    using Microsoft.Azure.WebJobs;
    using Microsoft.Extensions.Azure;
    using Microsoft.Extensions.Logging;

=======

    using Connector;

    using Microsoft.Azure.Functions.Worker;
    using Microsoft.Extensions.Logging;

    /// <summary>
    /// Start Transcription By Timer class.
    /// </summary>
>>>>>>> b6b615dd
    public class StartTranscriptionByTimer
    {
        private const double MessageReceiveTimeoutInSeconds = 60;

        private readonly ServiceBusReceiver startTranscriptionServiceBusReceiver;

        private readonly ServiceBusSender startTranscriptionServiceBusSender;

        private readonly ServiceBusSender fetchTranscriptionServiceBusSender;

        /// <summary>
        /// Initializes a new instance of the <see cref="StartTranscriptionByTimer"/> class.
        /// </summary>
        /// <param name="serviceBusClientFactory">serviceBusClientFactory from Dependency Injection</param>
        public StartTranscriptionByTimer(IAzureClientFactory<ServiceBusClient> serviceBusClientFactory)
        {
            serviceBusClientFactory = serviceBusClientFactory ?? throw new ArgumentNullException(nameof(serviceBusClientFactory));
            var startTranscriptionServiceBusClient = serviceBusClientFactory.CreateClient(ServiceBusClientName.StartTranscriptionServiceBusClient.ToString());

            var startTranscriptionQueueName = ServiceBusConnectionStringProperties.Parse(StartTranscriptionEnvironmentVariables.StartTranscriptionServiceBusConnectionString).EntityPath;
            var receiverOptions = new ServiceBusReceiverOptions()
            {
                PrefetchCount = StartTranscriptionEnvironmentVariables.MessagesPerFunctionExecution
            };
            this.startTranscriptionServiceBusReceiver = startTranscriptionServiceBusClient.CreateReceiver(startTranscriptionQueueName, receiverOptions);
            this.startTranscriptionServiceBusSender = startTranscriptionServiceBusClient.CreateSender(startTranscriptionQueueName);

            var fetchTranscriptionServiceBusClient = serviceBusClientFactory.CreateClient(ServiceBusClientName.FetchTranscriptionServiceBusClient.ToString());
            var fetchTranscriptionQueueName = ServiceBusConnectionStringProperties.Parse(StartTranscriptionEnvironmentVariables.FetchTranscriptionServiceBusConnectionString).EntityPath;
            this.fetchTranscriptionServiceBusSender = fetchTranscriptionServiceBusClient.CreateSender(fetchTranscriptionQueueName);
        }

<<<<<<< HEAD
        [FunctionName("StartTranscriptionByTimer")]
        public async Task Run([TimerTrigger("%StartTranscriptionFunctionTimeInterval%")] TimerInfo timerInfo, ILogger log)
=======
        private readonly ILogger<StartTranscriptionByTimer> logger;

        private readonly IStorageConnector storageConnector;

        /// <summary>
        /// Initializes a new instance of the <see cref="StartTranscriptionByTimer"/> class.
        /// </summary>
        /// <param name="logger">The StartTranscriptionByTimer logger</param>
        /// <param name="storageConnector">Storage connector dependency</param>
        public StartTranscriptionByTimer(ILogger<StartTranscriptionByTimer> logger, IStorageConnector storageConnector)
>>>>>>> b6b615dd
        {
            this.logger = logger;
            this.storageConnector = storageConnector;
        }

        /// <summary>
        /// Run method to start transcription by timer.
        /// </summary>
        /// <param name="timerInfo"></param>
        /// <returns></returns>
        [Function("StartTranscriptionByTimer")]
        public async Task Run([TimerTrigger("%StartTranscriptionFunctionTimeInterval%")] TimerInfo timerInfo)
        {
            ArgumentNullException.ThrowIfNull(this.logger, nameof(this.logger));
            ArgumentNullException.ThrowIfNull(timerInfo, nameof(timerInfo));

            var startDateTime = DateTime.UtcNow;
            this.logger.LogInformation($"C# Isolated Timer trigger function v4 executed at: {startDateTime}. Next occurrence on {timerInfo.ScheduleStatus.Next}.");

            var validServiceBusMessages = new List<ServiceBusReceivedMessage>();
<<<<<<< HEAD
            var transcriptionHelper = new StartTranscriptionHelper(
                log,
                this.startTranscriptionServiceBusSender,
                this.startTranscriptionServiceBusReceiver,
                this.fetchTranscriptionServiceBusSender);

            log.LogInformation("Pulling messages from queue...");
            var messages = await this.startTranscriptionServiceBusReceiver.ReceiveMessagesAsync(StartTranscriptionEnvironmentVariables.MessagesPerFunctionExecution, TimeSpan.FromSeconds(MessageReceiveTimeoutInSeconds)).ConfigureAwait(false);
=======
            var transcriptionHelper = new StartTranscriptionHelper(this.logger, this.storageConnector);

            this.logger.LogInformation("Pulling messages from queue...");
            var messages = await ServiceBusReceiver.ReceiveMessagesAsync(StartTranscriptionEnvironmentVariables.MessagesPerFunctionExecution, TimeSpan.FromSeconds(MessageReceiveTimeoutInSeconds)).ConfigureAwait(false);
>>>>>>> b6b615dd

            if (messages == null || !messages.Any())
            {
                this.logger.LogInformation($"Got no messages in this iteration.");
                return;
            }

            this.logger.LogInformation($"Got {messages.Count} in this iteration.");
            foreach (var message in messages)
            {
                if (message.LockedUntil > DateTime.UtcNow.AddSeconds(5))
                {
                    try
                    {
                        if (transcriptionHelper.IsValidServiceBusMessage(message))
                        {
                            await this.startTranscriptionServiceBusReceiver.RenewMessageLockAsync(message).ConfigureAwait(false);
                            validServiceBusMessages.Add(message);
                        }
                        else
                        {
                            await this.startTranscriptionServiceBusReceiver.CompleteMessageAsync(message).ConfigureAwait(false);
                        }
                    }
                    catch (ServiceBusException ex) when (ex.Reason == ServiceBusFailureReason.MessageLockLost)
                    {
                        this.logger.LogInformation($"Message lock expired for message. Ignore message in this iteration.");
                    }
                }
            }

            if (!validServiceBusMessages.Any())
            {
                this.logger.LogInformation("No valid messages were found in this function execution.");
                return;
            }

            this.logger.LogInformation($"Pulled {validServiceBusMessages.Count} valid messages from queue.");

            await transcriptionHelper.StartTranscriptionsAsync(validServiceBusMessages, startDateTime).ConfigureAwait(false);
        }
    }
}<|MERGE_RESOLUTION|>--- conflicted
+++ resolved
@@ -10,14 +10,6 @@
     using System.Linq;
     using System.Threading.Tasks;
     using Azure.Messaging.ServiceBus;
-<<<<<<< HEAD
-    using Connector.Enums;
-
-    using Microsoft.Azure.WebJobs;
-    using Microsoft.Extensions.Azure;
-    using Microsoft.Extensions.Logging;
-
-=======
 
     using Connector;
 
@@ -27,43 +19,16 @@
     /// <summary>
     /// Start Transcription By Timer class.
     /// </summary>
->>>>>>> b6b615dd
     public class StartTranscriptionByTimer
     {
         private const double MessageReceiveTimeoutInSeconds = 60;
 
-        private readonly ServiceBusReceiver startTranscriptionServiceBusReceiver;
+        private static readonly ServiceBusClient ServiceBusClient = new ServiceBusClient(StartTranscriptionEnvironmentVariables.StartTranscriptionServiceBusConnectionString);
 
-        private readonly ServiceBusSender startTranscriptionServiceBusSender;
+        private static readonly ServiceBusReceiverOptions ServiceBusReceiverOptions = new ServiceBusReceiverOptions() { PrefetchCount = StartTranscriptionEnvironmentVariables.MessagesPerFunctionExecution };
 
-        private readonly ServiceBusSender fetchTranscriptionServiceBusSender;
+        private static readonly ServiceBusReceiver ServiceBusReceiver = ServiceBusClient.CreateReceiver(ServiceBusConnectionStringProperties.Parse(StartTranscriptionEnvironmentVariables.StartTranscriptionServiceBusConnectionString).EntityPath, ServiceBusReceiverOptions);
 
-        /// <summary>
-        /// Initializes a new instance of the <see cref="StartTranscriptionByTimer"/> class.
-        /// </summary>
-        /// <param name="serviceBusClientFactory">serviceBusClientFactory from Dependency Injection</param>
-        public StartTranscriptionByTimer(IAzureClientFactory<ServiceBusClient> serviceBusClientFactory)
-        {
-            serviceBusClientFactory = serviceBusClientFactory ?? throw new ArgumentNullException(nameof(serviceBusClientFactory));
-            var startTranscriptionServiceBusClient = serviceBusClientFactory.CreateClient(ServiceBusClientName.StartTranscriptionServiceBusClient.ToString());
-
-            var startTranscriptionQueueName = ServiceBusConnectionStringProperties.Parse(StartTranscriptionEnvironmentVariables.StartTranscriptionServiceBusConnectionString).EntityPath;
-            var receiverOptions = new ServiceBusReceiverOptions()
-            {
-                PrefetchCount = StartTranscriptionEnvironmentVariables.MessagesPerFunctionExecution
-            };
-            this.startTranscriptionServiceBusReceiver = startTranscriptionServiceBusClient.CreateReceiver(startTranscriptionQueueName, receiverOptions);
-            this.startTranscriptionServiceBusSender = startTranscriptionServiceBusClient.CreateSender(startTranscriptionQueueName);
-
-            var fetchTranscriptionServiceBusClient = serviceBusClientFactory.CreateClient(ServiceBusClientName.FetchTranscriptionServiceBusClient.ToString());
-            var fetchTranscriptionQueueName = ServiceBusConnectionStringProperties.Parse(StartTranscriptionEnvironmentVariables.FetchTranscriptionServiceBusConnectionString).EntityPath;
-            this.fetchTranscriptionServiceBusSender = fetchTranscriptionServiceBusClient.CreateSender(fetchTranscriptionQueueName);
-        }
-
-<<<<<<< HEAD
-        [FunctionName("StartTranscriptionByTimer")]
-        public async Task Run([TimerTrigger("%StartTranscriptionFunctionTimeInterval%")] TimerInfo timerInfo, ILogger log)
-=======
         private readonly ILogger<StartTranscriptionByTimer> logger;
 
         private readonly IStorageConnector storageConnector;
@@ -74,7 +39,6 @@
         /// <param name="logger">The StartTranscriptionByTimer logger</param>
         /// <param name="storageConnector">Storage connector dependency</param>
         public StartTranscriptionByTimer(ILogger<StartTranscriptionByTimer> logger, IStorageConnector storageConnector)
->>>>>>> b6b615dd
         {
             this.logger = logger;
             this.storageConnector = storageConnector;
@@ -95,21 +59,10 @@
             this.logger.LogInformation($"C# Isolated Timer trigger function v4 executed at: {startDateTime}. Next occurrence on {timerInfo.ScheduleStatus.Next}.");
 
             var validServiceBusMessages = new List<ServiceBusReceivedMessage>();
-<<<<<<< HEAD
-            var transcriptionHelper = new StartTranscriptionHelper(
-                log,
-                this.startTranscriptionServiceBusSender,
-                this.startTranscriptionServiceBusReceiver,
-                this.fetchTranscriptionServiceBusSender);
-
-            log.LogInformation("Pulling messages from queue...");
-            var messages = await this.startTranscriptionServiceBusReceiver.ReceiveMessagesAsync(StartTranscriptionEnvironmentVariables.MessagesPerFunctionExecution, TimeSpan.FromSeconds(MessageReceiveTimeoutInSeconds)).ConfigureAwait(false);
-=======
             var transcriptionHelper = new StartTranscriptionHelper(this.logger, this.storageConnector);
 
             this.logger.LogInformation("Pulling messages from queue...");
             var messages = await ServiceBusReceiver.ReceiveMessagesAsync(StartTranscriptionEnvironmentVariables.MessagesPerFunctionExecution, TimeSpan.FromSeconds(MessageReceiveTimeoutInSeconds)).ConfigureAwait(false);
->>>>>>> b6b615dd
 
             if (messages == null || !messages.Any())
             {
@@ -126,12 +79,12 @@
                     {
                         if (transcriptionHelper.IsValidServiceBusMessage(message))
                         {
-                            await this.startTranscriptionServiceBusReceiver.RenewMessageLockAsync(message).ConfigureAwait(false);
+                            await ServiceBusReceiver.RenewMessageLockAsync(message).ConfigureAwait(false);
                             validServiceBusMessages.Add(message);
                         }
                         else
                         {
-                            await this.startTranscriptionServiceBusReceiver.CompleteMessageAsync(message).ConfigureAwait(false);
+                            await ServiceBusReceiver.CompleteMessageAsync(message).ConfigureAwait(false);
                         }
                     }
                     catch (ServiceBusException ex) when (ex.Reason == ServiceBusFailureReason.MessageLockLost)
@@ -149,7 +102,7 @@
 
             this.logger.LogInformation($"Pulled {validServiceBusMessages.Count} valid messages from queue.");
 
-            await transcriptionHelper.StartTranscriptionsAsync(validServiceBusMessages, startDateTime).ConfigureAwait(false);
+            await transcriptionHelper.StartTranscriptionsAsync(validServiceBusMessages, ServiceBusReceiver, startDateTime).ConfigureAwait(false);
         }
     }
 }