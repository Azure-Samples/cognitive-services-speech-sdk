<Project Sdk="Microsoft.NET.Sdk">
<<<<<<< HEAD
    <PropertyGroup>
        <TargetFramework>net6.0</TargetFramework>
        <AzureFunctionsVersion>v4</AzureFunctionsVersion>
    </PropertyGroup>
    <ItemGroup>
        <PackageReference Include="Microsoft.NET.Sdk.Functions" Version="4.1.3"/>
        <PackageReference Include="Microsoft.Azure.Functions.Extensions" Version="1.1.0" />
    </ItemGroup>
    <ItemGroup>
        <ProjectReference Include="..\Connector\Connector.csproj"/>
    </ItemGroup>
    <ItemGroup>
        <None Update="host.json">
            <CopyToOutputDirectory>PreserveNewest</CopyToOutputDirectory>
        </None>
    </ItemGroup>
    <ItemGroup>
        <None Update="local.settings.json">
            <CopyToOutputDirectory>PreserveNewest</CopyToOutputDirectory>
        </None>
    </ItemGroup>
=======
  <PropertyGroup>
    <TargetFramework>net8.0</TargetFramework>
    <AzureFunctionsVersion>v4</AzureFunctionsVersion>
    <OutputType>Exe</OutputType>
  </PropertyGroup>
  <ItemGroup>
    <FrameworkReference Include="Microsoft.AspNetCore.App" />
    <PackageReference Include="Microsoft.ApplicationInsights.WorkerService" Version="$(MicrosoftApplicationInsightsWorkerServicePackageVersion)" />
    <PackageReference Include="Microsoft.Azure.Functions.Worker" Version="$(MicrosoftAzureFunctionsWorkerPackageVersion)" />
    <PackageReference Include="Microsoft.Azure.Functions.Worker.Extensions.ServiceBus" Version="$(MicrosoftAzureFunctionsWorkerExtensionsServiceBusPackageVersion)" />
    <PackageReference Include="Microsoft.Azure.Functions.Worker.ApplicationInsights" Version="$(MicrosoftAzureFunctionsWorkerApplicationInsightsPackageVersion)" />
    <PackageReference Include="Microsoft.Azure.Functions.Worker.Extensions.Timer" Version="$(MicrosoftAzureFunctionsWorkerExtensionsTimerPackageVersion)" />
    <PackageReference Include="Microsoft.Azure.Functions.Worker.Sdk" Version="$(MicrosoftAzureFunctionsWorkerSdkPackageVersion)" />
  </ItemGroup>
  <ItemGroup>
    <ProjectReference Include="..\Connector\Connector.csproj" />
  </ItemGroup>
  <ItemGroup>
    <None Update="host.json">
      <CopyToOutputDirectory>PreserveNewest</CopyToOutputDirectory>
    </None>
  </ItemGroup>
  <ItemGroup>
    <None Update="local.settings.json">
      <CopyToOutputDirectory>PreserveNewest</CopyToOutputDirectory>
      <CopyToPublishDirectory>Never</CopyToPublishDirectory>
    </None>
  </ItemGroup>
  <ItemGroup>
    <Using Include="System.Threading.ExecutionContext" Alias="ExecutionContext" />
  </ItemGroup>
>>>>>>> b6b615dd
</Project><|MERGE_RESOLUTION|>--- conflicted
+++ resolved
@@ -1,27 +1,4 @@
 <Project Sdk="Microsoft.NET.Sdk">
-<<<<<<< HEAD
-    <PropertyGroup>
-        <TargetFramework>net6.0</TargetFramework>
-        <AzureFunctionsVersion>v4</AzureFunctionsVersion>
-    </PropertyGroup>
-    <ItemGroup>
-        <PackageReference Include="Microsoft.NET.Sdk.Functions" Version="4.1.3"/>
-        <PackageReference Include="Microsoft.Azure.Functions.Extensions" Version="1.1.0" />
-    </ItemGroup>
-    <ItemGroup>
-        <ProjectReference Include="..\Connector\Connector.csproj"/>
-    </ItemGroup>
-    <ItemGroup>
-        <None Update="host.json">
-            <CopyToOutputDirectory>PreserveNewest</CopyToOutputDirectory>
-        </None>
-    </ItemGroup>
-    <ItemGroup>
-        <None Update="local.settings.json">
-            <CopyToOutputDirectory>PreserveNewest</CopyToOutputDirectory>
-        </None>
-    </ItemGroup>
-=======
   <PropertyGroup>
     <TargetFramework>net8.0</TargetFramework>
     <AzureFunctionsVersion>v4</AzureFunctionsVersion>
@@ -53,5 +30,4 @@
   <ItemGroup>
     <Using Include="System.Threading.ExecutionContext" Alias="ExecutionContext" />
   </ItemGroup>
->>>>>>> b6b615dd
 </Project>