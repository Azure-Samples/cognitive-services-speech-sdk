--- conflicted
+++ resolved
@@ -4,12 +4,8 @@
         <AzureFunctionsVersion>v4</AzureFunctionsVersion>
     </PropertyGroup>
     <ItemGroup>
-<<<<<<< HEAD
-        <PackageReference Include="Microsoft.NET.Sdk.Functions" Version="4.1.3" />
-        <PackageReference Include="Microsoft.Azure.Functions.Extensions" Version="1.1.0" />
-=======
       <PackageReference Include="Microsoft.NET.Sdk.Functions" Version="$(MicrosoftNETSdkFunctionsPackageVersion)" />
->>>>>>> 5dd20de7
+      <PackageReference Include="Microsoft.Azure.Functions.Extensions" Version="$(MicrosoftAzureFunctionsExtensionsPackageVersion)" />
     </ItemGroup>
     <ItemGroup>
         <ProjectReference Include="..\Connector\Connector.csproj" />
