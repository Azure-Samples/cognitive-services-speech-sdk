--- conflicted
+++ resolved
@@ -91,13 +91,7 @@
 
             var errors = await provider.SubmitTranscriptionAnalyticsJobsAsync(speechTranscriptMapping).ConfigureAwait(false);
             Console.WriteLine("Submit");
-<<<<<<< HEAD
-            Console.WriteLine(JsonConvert.SerializeObject(jobIds));
-            Assert.AreEqual(0, jobIds.errors.Count());
-            var req = jobIds.jobIds.Select(jobId => new AudioFileInfo(default, default, new TextAnalyticsRequests(default, default, new[] { new TextAnalyticsRequest(jobId, TextAnalyticsRequest.TextAnalyticsRequestStatus.Running) }), azureOpenAIRequests: null));
-=======
             Assert.AreEqual(0, errors.Count());
->>>>>>> 2fd035aa
 
             while ((await provider.GetTranscriptionAnalyticsJobStatusAsync(speechTranscriptMapping.Keys).ConfigureAwait(false)) == Connector.Enums.TranscriptionAnalyticsJobStatus.Running)
             {
