--- conflicted
+++ resolved
@@ -486,13 +486,8 @@
         if (response.ok) {
             response.text().then(text => {
                 responseJson = JSON.parse(text)
-<<<<<<< HEAD
-                synthesizerConnection = responseJson.speechSynthesizerConnected
-                if (speechSynthesizerConnected === true && synthesizerConnection === false) {
-=======
                 synthesizerConnected = responseJson.speechSynthesizerConnected
                 if (speechSynthesizerConnected === true && synthesizerConnected === false) {
->>>>>>> 8ce8d103
                     console.log(`[${(new Date()).toISOString()}] The speech synthesizer connection is closed.`)
                     if (document.getElementById('autoReconnectAvatar').checked && !userClosedSession && !isReconnecting) {
                         // No longer reconnect when there is no interaction for a while
@@ -506,11 +501,7 @@
                     }
                 }
 
-<<<<<<< HEAD
-                speechSynthesizerConnected = synthesizerConnection
-=======
                 speechSynthesizerConnected = synthesizerConnected
->>>>>>> 8ce8d103
             })
         }
     })
